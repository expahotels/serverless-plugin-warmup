'use strict'

/**
 * @module serverless-plugin-warmup
 *
 * @see {@link https://serverless.com/framework/docs/providers/aws/guide/plugins/}
 *
 * @requires 'bluebird'
 * @requires 'fs-extra'
 * @requires 'path'
 * */
const BbPromise = require('bluebird')
const fs = BbPromise.promisifyAll(require('fs-extra'))
const path = require('path')

/**
 * @classdesc Keep your lambdas warm during Winter
 * @class WarmUP
 * */
class WarmUP {
  /**
   * @description Serverless Warm Up
   * @constructor
   *
   * @param {!Object} serverless - Serverless object
   * @param {!Object} options - Serverless options
   * */
  constructor (serverless, options) {
    /** Serverless variables */
    this.serverless = serverless
    this.options = options

    this.provider = this.serverless.getProvider('aws')

    this.hooks = {
      'after:package:initialize': this.afterPackageInitialize.bind(this),
      'after:package:createDeploymentArtifacts': this.afterCreateDeploymentArtifacts.bind(this),
      'after:deploy:deploy': this.afterDeployFunctions.bind(this)
    }
  }

  /**
   * @description After package initialize hook. Create warmer function and add it to the service.
   *
   * @fulfil {} — Warm up set
   * @reject {Error} Warm up error
   *
   * @return {(boolean|Promise)}
   * */
  afterPackageInitialize () {
    // See https://github.com/serverless/serverless/issues/2631
    this.options.stage = this.options.stage ||
      this.serverless.service.provider.stage ||
      (this.serverless.service.defaults && this.serverless.service.defaults.stage) ||
      'dev'
    this.options.region = this.options.region ||
      this.serverless.service.provider.region ||
      (this.serverless.service.defaults && this.serverless.service.defaults.region) ||
      'us-east-1'

    this.custom = this.serverless.service.custom

    this.configPlugin()
    return this.createWarmer()
  }

  /**
   * @description After create deployment artifacts. Clean prefix folder.
   *
   * @fulfil {} — Optimization finished
   * @reject {Error} Optimization error
   *
   * @return {Promise}
   * */
  afterCreateDeploymentArtifacts () {
    return this.cleanFolder()
  }

  /**
   * @description After deploy functions hooks
   *
   * @fulfil {} — Functions warmed up sucessfuly
   * @reject {Error} Functions couldn't be warmed up
   *
   * @return {Promise}
   * */
  afterDeployFunctions () {
    this.configPlugin()
    if (this.warmup.prewarm) {
      return this.warmUpFunctions()
    }
  }

  /**
   * @description Configure the plugin based on the context of serverless.yml
   *
   * @return {}
   * */
  configPlugin () {
    /** Set warm up folder, file and handler paths */
    this.folderName = '_warmup'
    if (this.custom && this.custom.warmup && typeof this.custom.warmup.folderName === 'string') {
      this.folderName = this.custom.warmup.folderName
    }
    this.pathFolder = this.getPath(this.folderName)
    this.pathFile = this.pathFolder + '/index.js'
    this.pathHandler = this.folderName + '/index.warmUp'
    this.payload = JSON.stringify({ source: 'serverless-plugin-warmup' })

    /** Default options */
    this.warmup = {
      default: false,
      cleanFolder: true,
      memorySize: 128,
      name: this.serverless.service.service + '-' + this.options.stage + '-warmup-plugin',
      schedule: ['rate(5 minutes)'],
      timeout: 10,
      source: JSON.stringify({ source: 'serverless-plugin-warmup' }),
      prewarm: false
    }

    /** Set global custom options */
    if (!this.custom || !this.custom.warmup) {
      return
    }

    /** Default warmup */
    if (typeof this.custom.warmup.default !== 'undefined') {
      this.warmup.default = this.custom.warmup.default
    }

    /** Clean folder */
    if (typeof this.custom.warmup.cleanFolder === 'boolean') {
      this.warmup.cleanFolder = this.custom.warmup.cleanFolder
    }

    /** Memory size */
    if (typeof this.custom.warmup.memorySize === 'number') {
      this.warmup.memorySize = this.custom.warmup.memorySize
    }

    /** Function name */
    if (typeof this.custom.warmup.name === 'string') {
      this.warmup.name = this.custom.warmup.name
    }

    /** Role */
    if (typeof this.custom.warmup.role === 'string') {
      this.warmup.role = this.custom.warmup.role
    }

    /** Tags */
    if (typeof this.custom.warmup.tags === 'object') {
      this.warmup.tags = this.custom.warmup.tags
    }

    /** Schedule expression */
    if (typeof this.custom.warmup.schedule === 'string') {
      this.warmup.schedule = [this.custom.warmup.schedule]
    } else if (Array.isArray(this.custom.warmup.schedule)) {
      this.warmup.schedule = this.custom.warmup.schedule
    }

    /** Timeout */
    if (typeof this.custom.warmup.timeout === 'number') {
      this.warmup.timeout = this.custom.warmup.timeout
    }

    /** Source */
    if (typeof this.custom.warmup.source !== 'undefined') {
      this.warmup.source = this.custom.warmup.sourceRaw ? this.custom.warmup.source : JSON.stringify(this.custom.warmup.source)
    }

    /** Pre-warm */
    if (typeof this.custom.warmup.prewarm === 'boolean') {
      this.warmup.prewarm = this.custom.warmup.prewarm
    }
  }

  /**
   * @description After create deployment artifacts
   *
   * @param {string} file — File path
   *
   * @return {String} Absolute file path
   * */
  getPath (file) {
    return path.join(this.serverless.config.servicePath, file)
  }

  /**
   * @description Clean prefix folder
   *
   * @fulfil {} — Folder cleaned
   * @reject {Error} File system error
   *
   * @return {Promise}
   * */
  cleanFolder () {
    if (!this.warmup.cleanFolder) {
      return Promise.resolve()
    }
    return fs.removeAsync(this.pathFolder)
  }

  /**
   * @description Warm up functions
   *
   * @fulfil {} — Warm up function created and added to service
   * @reject {Error} Warm up error
   *
   * @return {Promise}
   * */
  createWarmer () {
    /** Get functions */
    const allFunctions = this.serverless.service.getAllFunctions()

    /** Filter functions for warm up */
    return BbPromise.filter(allFunctions, (functionName) => {
      const functionObject = this.serverless.service.getFunction(functionName)

      const enable = (config) => config === true ||
        config === this.options.stage ||
        (Array.isArray(config) && config.indexOf(this.options.stage) !== -1)

      const functionConfig = functionObject.hasOwnProperty('warmup')
        ? functionObject.warmup
        : this.warmup.default

      /** Function needs to be warm */
      return enable(functionConfig)
    }).then((functionNames) => {
      /** Skip writing if no functions need to be warm */
      if (!functionNames.length) {
        /** Log no warmup */
        this.serverless.cli.log('WarmUP: no lambda to warm')
        return true
      }

      /** Write warm up function */
      return this.createWarmUpFunctionArtifact(functionNames)
    }).then((skip) => {
      /** Add warm up function to service */
      if (skip !== true) {
        return this.addWarmUpFunctionToService()
      }
    })
  }

  /**
   * @description Write warm up ES6 function
   *
   * @param {Array} functionNames - Function names
   *
   * @fulfil {} — Warm up function created
   * @reject {Error} Warm up error
   *
   * @return {Promise}
   * */
  createWarmUpFunctionArtifact (functionNames) {
    /** Log warmup start */
    this.serverless.cli.log('WarmUP: setting ' + functionNames.length + ' lambdas to be warm')

    /** Get function names */
    functionNames = functionNames.map((functionName) => {
      const functionObject = this.serverless.service.getFunction(functionName)
      this.serverless.cli.log('WarmUP: ' + functionObject.name)
      return functionObject.name
    })

    const warmUpFunction = `"use strict";

/** Generated by Serverless WarmUP Plugin at ${new Date().toISOString()} */
const aws = require("aws-sdk");
aws.config.region = "${this.options.region}";
const lambda = new aws.Lambda();
const functionNames = ${JSON.stringify(functionNames)};
module.exports.warmUp = async (event, context, callback) => {
  console.log("Warm Up Start");
  const invokes = await Promise.all(functionNames.map(async (functionName) => {
    const params = {
      ClientContext: "${Buffer.from(`{"custom":${this.payload}}`).toString('base64')}",
      FunctionName: functionName,
      InvocationType: "RequestResponse",
      LogType: "None",
      Qualifier: process.env.SERVERLESS_ALIAS || "$LATEST",
<<<<<<< HEAD
      Payload: '${this.warmup.source}'
=======
      Payload: ${this.payload}
>>>>>>> 655307ba
    };

    try {
      const data = await lambda.invoke(params).promise();
      console.log(\`Warm Up Invoke Success: \${functionName}\`, data);
      return true;
    } catch (e) {
      console.log(\`Warm Up Invoke Error: \${functionName}\`, e);
      return false;
    }
  }));

  console.log(\`Warm Up Finished with \${invokes.filter(r => !r).length} invoke errors\`);
}`

    /** Write warm up file */
    return fs.outputFileAsync(this.pathFile, warmUpFunction)
  }

  /**
   * @description Add warm up function to service
   *
   * @return {Object} Warm up service function object
   * */
  addWarmUpFunctionToService () {
    /** SLS warm up function */
    this.serverless.service.functions.warmUpPlugin = {
      description: 'Serverless WarmUP Plugin',
      events: this.warmup.schedule.map(schedule => ({ schedule })),
      handler: this.pathHandler,
      memorySize: this.warmup.memorySize,
      name: this.warmup.name,
      runtime: 'nodejs8.10',
      package: {
        individually: true,
        exclude: ['**'],
        include: [this.folderName + '/**']
      },
      timeout: this.warmup.timeout
    }

    if (this.warmup.role) {
      this.serverless.service.functions.warmUpPlugin.role = this.warmup.role
    }

    if (this.warmup.tags) {
      this.serverless.service.functions.warmUpPlugin.tags = this.warmup.tags
    }

    /** Return service function object */
    return this.serverless.service.functions.warmUpPlugin
  }

  /**
   * @description Warm up the functions immediately after deployment
   *
   * @fulfil {} — Functions warmed up sucessfuly
   * @reject {Error} Functions couldn't be warmed up
   *
   * @return {Promise}
   * */
  warmUpFunctions () {
    this.serverless.cli.log('WarmUP: Pre-warming up your functions')

    const params = {
      FunctionName: this.warmup.name,
      InvocationType: 'RequestResponse',
      LogType: 'None',
      Qualifier: process.env.SERVERLESS_ALIAS || '$LATEST',
      Payload: this.warmup.source
    }

    return this.provider.request('Lambda', 'invoke', params)
      .then(data => this.serverless.cli.log('WarmUp: Functions sucessfuly pre-warmed'))
      .catch(error => this.serverless.cli.log('WarmUp: Error while pre-warming functions', error))
  }
}

/** Export WarmUP class */
module.exports = WarmUP<|MERGE_RESOLUTION|>--- conflicted
+++ resolved
@@ -105,7 +105,6 @@
     this.pathFolder = this.getPath(this.folderName)
     this.pathFile = this.pathFolder + '/index.js'
     this.pathHandler = this.folderName + '/index.warmUp'
-    this.payload = JSON.stringify({ source: 'serverless-plugin-warmup' })
 
     /** Default options */
     this.warmup = {
@@ -279,16 +278,12 @@
   console.log("Warm Up Start");
   const invokes = await Promise.all(functionNames.map(async (functionName) => {
     const params = {
-      ClientContext: "${Buffer.from(`{"custom":${this.payload}}`).toString('base64')}",
+      ClientContext: "${Buffer.from(`{"custom":${this.warmup.source}}`).toString('base64')}",
       FunctionName: functionName,
       InvocationType: "RequestResponse",
       LogType: "None",
       Qualifier: process.env.SERVERLESS_ALIAS || "$LATEST",
-<<<<<<< HEAD
       Payload: '${this.warmup.source}'
-=======
-      Payload: ${this.payload}
->>>>>>> 655307ba
     };
 
     try {
